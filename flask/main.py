--- conflicted
+++ resolved
@@ -7,11 +7,7 @@
 from flask_cors import CORS
 from dotenv import load_dotenv
 from db import get_products, get_products_join, get_inventory
-<<<<<<< HEAD
-from utils import release
-=======
-from utils import release, wait, parseHeaders
->>>>>>> 615574a0
+from utils import release, parseHeaders
 import sentry_sdk
 from sentry_sdk.integrations.flask import FlaskIntegration
 from sentry_sdk.integrations.sqlalchemy import SqlalchemyIntegration
