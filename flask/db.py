--- conflicted
+++ resolved
@@ -46,19 +46,11 @@
         with sentry_sdk.start_span(op="get_products", description="db.connect"):
             connection = db.connect()
 
-<<<<<<< HEAD
-            n = weighter(operator.le, 12)
-            products = connection.execute(
-                "SELECT *, pg_sleep(%s) FROM products" % (n)
-            ).fetchall()
-        
-=======
         n = weighter(operator.le, 12)
         products = connection.execute(
             "SELECT *, pg_sleep(%s) FROM products" % (n)
         ).fetchall()
 
->>>>>>> 29f1cf49
         for product in products:
             query = text("SELECT *, pg_sleep(0.0625) FROM reviews WHERE productId = :x")
             reviews = connection.execute(query, x=product.id).fetchall()
