--- conflicted
+++ resolved
@@ -13,21 +13,10 @@
 | sentry_sdk | 1.3.1 |
 
 ## Setup
-<<<<<<< HEAD
 1. Permit your IP address in CloudSQL.
 2. Create a react/.env and enter your DSN. See .env.example for an example.
 3. Create a flask/.env and enter your DSN. See .env.example for an example. Ask a colleague for the values.
 4. The REACT_APP_BACKEND in react/.env represents Flask in AppEngine, this is used when you access the prod React web app.
-=======
-Permit your IP address in CloudSQL.
-
-**Test**
-1. Create a `react/.env` and enter your DSN. See .env.example for an example.
-2. Create a `flask/.env` and enter your DSN. See .env.example for an example. Fill out all fields so data can be read from the database.
-
-**Production** - AppEngine
-1. Enter a value for REACT_APP_BACKEND in .env, as this represents the Flask AppEngine.
->>>>>>> 106e8d8b
 
 ```
 # React
@@ -44,11 +33,8 @@
 ## Run
 ```
 cd react
-## or
 cd flask
 ```
-
-and
 
 ```
 # Pick one of two ways to run the React app:
@@ -64,15 +50,8 @@
 #   in sentry as handled (`handled: true`)
 npm start
 
-<<<<<<< HEAD
-# Flask
+# Run the Flask app
 source env/bin/activate
-=======
-```
-
-```
-# Run the Flask app
->>>>>>> 106e8d8b
 ./run.sh
 ```
 
@@ -80,7 +59,7 @@
 
 
 ## Deploy
-This run script deploys React + Flask. See the run script for individual gcloud commands you could use for any of the backends /node /ruby etc.
+This run script deploys React + Flask. See the run script for individual gcloud commands you can use for any of the backends like /express, /ruby etc.
 ```
 ./run.sh
 ```
@@ -105,9 +84,13 @@
 git fetch upstream master
 git merge upstream/master
 
+# merge those updates into your current branch, if it's behind
+git checkout yourbranch
+git merge master
+
 # update sentry_sdk's and other modules
-cd react && npm install
-cd flask && pip install -r requirements.txt
+cd react && rm -rf node_modules && npm install
+cd flask && source env/bin/activate && pip install -r requirements.txt
 
 # Check that your react/.env, flask/.env and deploy.sh still have correct values
 ```
