--- conflicted
+++ resolved
@@ -6,11 +6,8 @@
 import { connect } from 'react-redux'
 import { setProducts, addProduct } from '../actions'
 import Loader from "react-loader-spinner";
-<<<<<<< HEAD
 import { sleep } from "../utils/index"
-=======
 import ProductCard from './ProductCard'
->>>>>>> 615574a0
 
 class Products extends Component {
   static contextType = Context;
