--- conflicted
+++ resolved
@@ -1,26 +1,13 @@
-<<<<<<< HEAD
+
+
 import React, { useState, useEffect } from 'react';
 import './product.css';
 import * as Sentry from '@sentry/react';
 import { useLocation } from 'react-router-dom';
-=======
-import React, { Component } from 'react';
-import Context from '../utils/context';
-import './product.css';
-import * as Sentry from '@sentry/react';
-import productOne from './products/1';
-import productTwo from './products/2';
-import productThree from './products/3';
-import productFour from './products/4';
+import { connect } from 'react-redux'
+import { addProduct } from '../actions'
 
->>>>>>> 7c0dff82
-import { connect } from 'react-redux'
-import { setProducts, addProduct } from '../actions'
 
-class Product extends Component {
-  static contextType = Context;
-
-<<<<<<< HEAD
 function Product(props) {
   const [product, setProduct] = useState();
 
@@ -34,50 +21,8 @@
   let averageRating
   if (product) {
     averageRating = (product.reviews.reduce((a,b) => a + (b["rating"] || 0),0) / product.reviews.length).toFixed(1)
-=======
-  constructor() {
-    super();
-    this.state = {
-      product: null,
-    };
   }
 
-  async shouldComponentUpdate() {
-    console.log("> Product shouldComponentUpdate")
-  }
-
-  async componentDidMount() {
-    const { match } = this.props;
-    if (match.params.id) {
-      let data
-      switch (match.params.id) {
-        case "3":
-          data = productOne
-          break;
-        case "4":
-          data = productTwo
-          break;
-        case "5":
-          data = productThree
-          break;
-        case "6":
-          data = productFour
-          break;
-        default:
-          console.log("Default")
-      }
-      // const data = await import(`./products/${match.params.id}`);
-      // this.setState({ product: data.default });
-      this.setState({ product: data });
-    }
->>>>>>> 7c0dff82
-  }
-  
-  render() {
-    const { product } = this.state;
-    const { cart } = this.context;
-
-<<<<<<< HEAD
   return product ? (
     <div className="product-layout">
       <div>
@@ -94,36 +39,11 @@
           Add to cart — ${product.price}.00
         </button>
         <p>{averageRating} Rating</p>
-=======
-    let averageRating
-    if (product) {
-      averageRating = (product.reviews.reduce((a,b) => a + (b["rating"] || 0),0) / 3).toFixed(1)
-    }
-    return product ? (
-      <div className="product-layout">
-        {/* <pre>{JSON.stringify(product, null, 2)}</pre> */}
-
-        <div>
-          <img src={product.imgCrop} alt="product" />
-        </div>
-        <div className="product-info">
-          <h1>{product.title}</h1>
-          <p>{product.description}</p>
-          <p>{product.descriptionFull}</p>
-          <button
-            className="add-cart-btn"
-            onClick={() => this.props.addProduct(product)}
-          >
-            Add to cart — ${product.price}.00
-          </button>
-          <p>{averageRating} Star Rating</p>
-        </div>
->>>>>>> 7c0dff82
       </div>
-    ) : (
-      <p>Loading…</p>
-    );
-  }
+    </div>
+  ) : (
+    <p>Loading…</p>
+  );
 }
 
 const mapStateToProps = (state, ownProps) => {
@@ -136,4 +56,4 @@
 export default connect(
   mapStateToProps,
   { addProduct }
-)(Sentry.withProfiler(Product, { name: "Products"}))+)(Sentry.withProfiler(Product, { name: "Product"}))