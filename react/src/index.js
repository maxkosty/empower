--- conflicted
+++ resolved
@@ -168,34 +168,6 @@
             <ScrollToTop />
             <Nav />
             <div id="body-container">
-<<<<<<< HEAD
-              <Switch>
-                <Route exact path="/">
-                  <Home backend={BACKEND_URL} />
-                </Route>
-                <Route path="/about">
-                  <About backend={BACKEND_URL} history={history} />
-                </Route>
-                <Route path="/cart" component={Cart} />
-                <Route path="/checkout">
-                  <Checkout backend={BACKEND_URL} history={history} />
-                </Route>
-                <Route path="/complete" component={Complete} />
-                <Route path="/error" component={CompleteError} />
-                <Route path="/organization" component={Organization} />
-                {/* Parameterization of the Employee Pages is done by beforeNavigate  */}
-                <Route path="/employee/:id" component={Employee} />
-                {/* Parameterizes the Product Page transactions */}
-                <SentryRoute path="/product/:id" component={Product}></SentryRoute>
-                <Route path="/products">
-                  <Products backend={BACKEND_URL} />
-                </Route>
-                <Route path="/products-join">
-                  <ProductsJoin backend={BACKEND_URL} />
-                </Route>
-                <Route component={NotFound} />
-              </Switch>
-=======
                 <SentryRoutes>
                   <Route path="/" element={<Home backend={BACKEND_URL} />} ></Route>
                   <Route path="/about" element={<About backend={BACKEND_URL} history={history} />}></Route>
@@ -210,7 +182,6 @@
                   <Route path="/products-join" element={<ProductsJoin backend={BACKEND_URL} />}></Route>
                   <Route path="*" element={<NotFound/>} />
                 </SentryRoutes>
->>>>>>> d06692aa
             </div>
             <Footer />
           </BrowserRouter>
