--- conflicted
+++ resolved
@@ -13,11 +13,7 @@
   return {
     plugins: [vue(), vueJsx(), sentryVitePlugin({
       org: env.SENTRY_ORG,
-<<<<<<< HEAD
-      project: env.VITE_SENTRY_PROJECT,
-=======
       project: env.VUE_SENTRY_PROJECT,
->>>>>>> a1d54ae7
       authToken: env.VITE_RELEASE_TOKEN
     })],
     resolve: {
